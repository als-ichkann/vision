--- conflicted
+++ resolved
@@ -8,8 +8,5 @@
 121212121212121212121212
 aaaaaaaaaaaaa
 im making a change
-<<<<<<< HEAD
 func
-=======
-bug
->>>>>>> 65eded75
+bug